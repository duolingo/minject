"""The Registry itself is a runtime collection of initialized classes."""
import asyncio
import functools
import logging
from contextlib import AsyncExitStack
from textwrap import dedent
from threading import RLock
from typing import Any, Callable, Dict, Generic, Iterable, List, Optional, TypeVar, Union, cast

from typing_extensions import Concatenate, ParamSpec

from minject.inject import _is_key_async, _RegistryReference, reference

from .config import RegistryConfigWrapper, RegistryInitConfig
from .metadata import RegistryMetadata, _get_meta, _get_meta_from_key
from .model import RegistryKey, Resolvable, Resolver, aresolve_value, resolve_value

LOG = logging.getLogger(__name__)

T = TypeVar("T")
R = TypeVar("R")
P = ParamSpec("P")


class _AutoOrNone:
    def __nonzero__(self):
        return False

    def __bool__(self):
        return False


AUTO_OR_NONE = _AutoOrNone()


def initialize(config: Optional[RegistryInitConfig] = None) -> "Registry":
    """Initialize a new registry instance."""
    LOG.debug("initializing a new registry instance")
    return Registry(config)


def _unwrap(wrapper: Optional["RegistryWrapper[T]"]) -> Optional[T]:
    return wrapper.obj if wrapper else None


class RegistryWrapper(Generic[T]):
    """Simple wrapper around registered objects for tracking."""

    def __init__(self, obj: T, _meta: Optional[RegistryMetadata[T]] = None) -> None:
        self.obj = obj
        self._meta = _meta

    def close(self) -> None:
        if not getattr(self, "_closed", False) and self._meta:
            self._meta._close_object(self.obj)
        self._closed = True


def _synchronized(
    func: Callable[Concatenate["Registry", P], R]
) -> Callable[Concatenate["Registry", P], R]:
    """Decorator to synchronize method access with a reentrant lock."""

    @functools.wraps(func)
    def wrapper(self: "Registry", *args: P.args, **kwargs: P.kwargs) -> R:
        with self._lock:
            return func(self, *args, **kwargs)

    return wrapper


class Registry(Resolver):
    """Tracks and manages registered object instances."""

    def __init__(self, config: Optional[RegistryInitConfig] = None):
        self._objects: List[RegistryWrapper] = []
        self._by_meta: Dict[RegistryMetadata, RegistryWrapper] = {}
        self._by_name: Dict[str, RegistryWrapper] = {}
        self._by_iface: Dict[type, List[RegistryWrapper]] = {}
        self._config = RegistryConfigWrapper()

        self._lock = RLock()

        self._async_context_stack: AsyncExitStack = AsyncExitStack()
        self._async_entered = False

        if config is not None:
            self._config._from_dict(config)

    @property
    def config(self) -> RegistryConfigWrapper:
        return self._config

    def resolve(self, key: "RegistryKey[T]") -> T:
        return self[key]

<<<<<<< HEAD
    async def _aresolve(self, key: "RegistryKey[T]") -> T:
        result = await self.aget(key)
        if result is None:
            raise KeyError(key, "could not be resolved")
        return result

    async def _push_async_context(self, key: Any) -> Any:
        result = await self._async_context_stack.enter_async_context(key)
        if result is not key:
            raise ValueError(
                dedent(
                    """
                Classes decorated with @async_context must
                return the same value from __aenter__ as they do
                from their constructor. Hint: __aenter__ should
                return self.
                """
                ).strip()
            )

    def _resolve(self, value: Resolvable[T]) -> T:
        return resolve_value(self, value)

=======
>>>>>>> cb530aae
    @_synchronized
    def close(self) -> None:
        """Close all objects contained in the registry."""
        for wrapper in list(reversed(self._objects)):
            if wrapper._meta is not None:
                # call the object's close method, if defined
                wrapper.close()

    @_synchronized
    def register(
        self, obj: T, name: Optional[str] = None, interfaces: Optional[Iterable[type]] = None
    ) -> None:
        """Register a new object for discovery.

        Parameters:
            obj: the object to register.
            name: optional name to reference the object by.
            interfaces: optional interfaces this object provides.
        """
        LOG.debug("registering %s (name=%s, interfaces=%s)", obj, name, interfaces)

        wrapper = RegistryWrapper(obj)

        # add to our list of all objects
        self._objects.append(wrapper)

        # index by name if provided
        if name is not None:
            self._by_name[name] = wrapper

        # index by implemented interfaces if provided
        if interfaces is not None:
            for iface in interfaces:
                obj_list = self._by_iface.setdefault(iface, [])
                obj_list.append(wrapper)

    @_synchronized
    def _set_by_metadata(
        self, meta: RegistryMetadata[T], obj: T, _global: bool = True
    ) -> RegistryWrapper[T]:
        wrapper = RegistryWrapper(obj, meta)

        if _global:
            self._objects.append(wrapper)

        self._by_meta[meta] = wrapper
        if meta.interfaces:
            for iface in meta.interfaces:
                obj_list = self._by_iface.setdefault(iface, [])
                obj_list.append(wrapper)

        return wrapper

    @_synchronized
    def _remove_by_metadata(
        self, meta: RegistryMetadata[T], wrapper: RegistryWrapper[T], _global: bool = True
    ) -> None:
        if _global:
            self._objects.remove(wrapper)

        del self._by_meta[meta]
        if meta.interfaces:
            for iface in meta.interfaces:
                obj_list = self._by_iface.get(iface)
                if obj_list:
                    obj_list.remove(wrapper)

    @_synchronized
    def _register_by_metadata(self, meta: RegistryMetadata[T]) -> RegistryWrapper[T]:
        LOG.debug("registering %s", meta)

        # allocate the object (but don't initialize yet)
        obj = meta._new_object()

        # add to the registry (done before init in case of circular reference)
        wrapper = self._set_by_metadata(meta, obj, _global=False)

        success = False
        try:
            # initialize the object
            meta._init_object(obj, self)
            # add to our list of all objects (this MUST happen after init so
            # any references come earlier in sequence and are destroyed first)
            self._objects.append(wrapper)
            success = True
        finally:
            if not success:
                self._remove_by_metadata(meta, wrapper, _global=False)

        return wrapper

    async def _aregister_by_metadata(self, meta: RegistryMetadata[T]) -> RegistryWrapper[T]:
        """
        async version of _register_by_metadata. Calls _aiint_object instead of _init_object
        """
        LOG.debug("registering %s", meta)

        # allocate the object (but don't initialize yet)
        obj = meta._new_object()

        # add to the registry (done before init in case of circular reference)
        wrapper = self._set_by_metadata(meta, obj, _global=False)

        success = False
        try:
            # initialize the object
            await meta._ainit_object(obj, self)
            # add to our list of all objects (this MUST happen after init so
            # any references come earlier in sequence and are destroyed first)
            self._objects.append(wrapper)

            # after creating an object, enter the objects context
            # if it is marked with the @async_context decorator.
            if meta.is_async_context:
                await self._push_async_context(obj)

            success = True
        finally:
            if not success:
                self._remove_by_metadata(meta, wrapper, _global=False)

        return wrapper

    @_synchronized
    def _get_by_metadata(
        self, meta: RegistryMetadata[T], default: Optional[Union[T, _AutoOrNone]] = AUTO_OR_NONE
    ) -> Optional[RegistryWrapper[T]]:
        """
        Get a registered object by metadata.
        Parameters:
            meta: the metadata which refers to the object.
            default: return value if meta has not been registered.
                Use AUTO_OR_NONE to create the object when missing.
        """
        if meta in self._by_meta:
            return self._by_meta[meta]

        if default is AUTO_OR_NONE:
            return self._register_by_metadata(meta)
        elif default is not None:
            return RegistryWrapper(cast(T, default))
        else:
            return None

    async def _aget_by_metadata(self, meta: RegistryMetadata[T]) -> Optional[RegistryWrapper[T]]:
        """
        async version of _get_by_metadata. The default argument has been removed
        from the signature, as there is no use case for it at the time of writing.
        Please make a feature request if you need this functionality.
        """
        if meta in self._by_meta:
            return self._by_meta[meta]

        return await self._aregister_by_metadata(meta)

    @_synchronized
    def __len__(self) -> int:
        return len(self._objects)

    def __contains__(self, key) -> bool:
        """Check if an object is contained in the registry.
        Note that this method returns True if the object has already been
        registered. It is possible that the key provides enough information
        to register the object automatically, in this scenario this method
        will return False.
        Parameters:
            key: a string name, type, or RegistryDefinition that will be used
                to find the object.
        Returns:
            True if the object is registered, false otherwise.
        """
        if isinstance(key, str):
            return key in self._by_name
        elif isinstance(key, type):
            return bool(self._by_iface.get(key))
        elif isinstance(key, RegistryMetadata):
            return bool(self._get_by_metadata(key, False))
        else:
            raise KeyError(f"invalid key for Registry: {key!r}")

    @_synchronized
    def get(
        self, key: "RegistryKey[T]", default: Optional[Union[T, _AutoOrNone]] = None
    ) -> Optional[T]:
        """Get an object from the registry by a key.

        Parameters:
            key: a string, type, or RegistryDefinition that will be used
                to find (or construct) the desired object.
            default: the value to return if the object is not found.
                if default is registry.AUTO_OR_NONE then the registry will
                attempt to register the object (if object has metadata).
        Returns:
            The requested object or default if not found.
        """
        if _is_key_async(key):
            raise AssertionError(
                "cannot use synchronous get on async object (object marked with @async_context)"
            )

        if key == object:
            return None  # NEVER auto-init plain object

        if isinstance(key, str):
            return _unwrap(self._by_name.get(key, RegistryWrapper(cast(T, default))))

        meta = _get_meta_from_key(key)
        maybe_class = self._get_if_already_in_registry(key, meta)
        if maybe_class is not None:
            return maybe_class

        return _unwrap(self._get_by_metadata(meta, default))

    async def aget(self, key: "RegistryKey[T]") -> Optional[T]:
        """
        Resolve objects marked with the @async_context decorator.
        """
        if not _is_key_async(key):
            raise AssertionError("key must be async to use aget")

        if not self._async_entered:
            raise AssertionError("cannot use aget outside of async context")

        meta = _get_meta_from_key(key)
        maybe_class = self._get_if_already_in_registry(key, meta)
        if maybe_class is not None:
            return maybe_class

        by_meta = await self._aget_by_metadata(meta)
        return _unwrap(by_meta)

    def _get_if_already_in_registry(
        self, key: "RegistryKey[T]", meta: "RegistryMetadata[T]"
    ) -> Optional[T]:
        # retrieve the class metdata, and the metadata of class
        # without inherited metadata
        meta = _get_meta_from_key(key)

        # if the class has already been registered, return it
        if meta in self._by_meta:
            return _unwrap(self._by_meta[meta])

        # following checks only apply if key is a class
        if not isinstance(key, type):
            return None

        # If the class has no metadata, but a parent has been registered in registry,
        # return the registered parent. If the class has metadata, we should not
        # check parents, we must use the metadata attached to the class to
        # construct the object.
        meta_no_bases = _get_meta(key, include_bases=False)
        obj_list = self._by_iface.get(key)
        if meta_no_bases is None and obj_list:
            return _unwrap(obj_list[0])

        # nothing has been registered for this metadata yet
        return None

    async def __aenter__(self) -> "Registry":
        """
        Mark a registry instance as ready for resolving async objects.
        """
        if self._async_entered:
            raise AssertionError(
                "Attempting to enter registry context while already in context. This should not happen."
            )
        self._async_entered = True
        return self

    async def __aexit__(self, exc_type, exc_value, traceback) -> None:
        """
        Closes the registry. Closes all contexts on the registry's context stack
        and then closes the registry itself with regisry.close().
        """
        if not self._async_entered:
            raise AssertionError(
                "Attempting to exit registry context while not in context. This should not happen."
            )
        self._async_entered = False
        # close all objects in the registry
        await self._async_context_stack.aclose()
        await asyncio.to_thread(self.close)

    def __getitem__(self, key: "RegistryKey[T]") -> T:
        """Get an object from the registry by a key.
        Parameters:
            key: a string, type, or RegistryDefinition that will be used
                to find (or construct) the desired object.
        Returns:
            The requested object.
        Raises:
            KeyError: if the object is not registered and cannot be generated.
        """
        obj = self.get(key, default=AUTO_OR_NONE)
        if obj is None or obj is AUTO_OR_NONE:
            raise KeyError(key)
        return obj

    def __setitem__(self, key: "RegistryKey[T]", value: T) -> None:
        """Add an object to the registry by a key.

        Parameters:
            key: a string, type, or RegistryDefinition that will be used to
                identify the object.
            value: the object to add to the registry
        """
        if isinstance(key, str):
            self.register(value, name=key)
        elif isinstance(key, type):
            meta = _get_meta(key, include_bases=False)
            if meta is not None:
                # class has registry metadata that can be used to construct it
                self._set_by_metadata(meta, value)

            self.register(value, interfaces=[key])
        elif isinstance(key, RegistryMetadata):
            # self._set_by_metadata(key, RegistryWrapper(value))
            raise KeyError("cannot set value in registry by metadata")
        else:
            raise KeyError(f"invalid key for Registry: {key!r}")

    # TODO __delitem__ (should work same as get/set)
    # TODO __iter__ (should return some sort of (obj, name) structure<|MERGE_RESOLUTION|>--- conflicted
+++ resolved
@@ -94,7 +94,6 @@
     def resolve(self, key: "RegistryKey[T]") -> T:
         return self[key]
 
-<<<<<<< HEAD
     async def _aresolve(self, key: "RegistryKey[T]") -> T:
         result = await self.aget(key)
         if result is None:
@@ -115,11 +114,6 @@
                 ).strip()
             )
 
-    def _resolve(self, value: Resolvable[T]) -> T:
-        return resolve_value(self, value)
-
-=======
->>>>>>> cb530aae
     @_synchronized
     def close(self) -> None:
         """Close all objects contained in the registry."""
