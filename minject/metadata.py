--- conflicted
+++ resolved
@@ -14,11 +14,7 @@
     TypeVar,
 )
 
-<<<<<<< HEAD
-from .model import DeferredAny, RegistryKey, aresolve_value
-=======
-from .model import DeferredAny, RegistryKey, resolve_value
->>>>>>> cb530aae
+from .model import DeferredAny, RegistryKey, aresolve_value, resolve_value
 from .types import Kwargs
 
 if TYPE_CHECKING:
